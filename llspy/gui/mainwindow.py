--- conflicted
+++ resolved
@@ -1,4 +1,3 @@
-<<<<<<< HEAD
 #!/usr/bin/python
 # -*- coding: utf-8 -*-
 from __future__ import print_function, division
@@ -36,14 +35,6 @@
 logger.removeHandler(lhStdout)  # and delete the original streamhandler
 
 _SPIMAGINE_IMPORTED = False
-try:
-    # raise ImportError("skipping")
-    from spimagine import DataModel, NumpyData
-    # from spimagine.models import imageprocessor
-    from spimagine.gui.mainwidget import MainWidget as spimagineWidget
-    _SPIMAGINE_IMPORTED = True
-except ImportError:
-    print("could not import spimagine!  falling back to matplotlib")
 
 # import sys
 # sys.path.append(osp.join(osp.abspath(__file__), os.pardir, os.pardir))
@@ -61,6 +52,15 @@
 # pyinstaller bundle or live.
 defaultINI = llspy.util.getAbsoluteResourcePath('gui/guiDefaults.ini')
 programDefaults = QtCore.QSettings(defaultINI, QtCore.QSettings.IniFormat)
+
+if not sessionSettings.value('disableSpimagineCheckBox', False, type=bool):
+    try:
+        #raise ImportError("skipping")
+        from spimagine import DataModel, NumpyData
+        from spimagine.gui.mainwidget import MainWidget as spimagineWidget
+        _SPIMAGINE_IMPORTED = True
+    except ImportError:
+        print("could not import spimagine!  falling back to matplotlib")
 
 
 class LLSDragDropTable(QtW.QTableWidget):
@@ -479,6 +479,24 @@
         self.otfFolderToolButton.clicked.connect(self.setOTFdirPath)
         self.camParamTiffToolButton.clicked.connect(self.setCamParamPath)
 
+        # self.defaultRegCalibPathToolButton.clicked.connect(lambda:
+        #     self.defaultRegCalibPathLineEdit.setText(
+        #         QtW.QFileDialog.getExistingDirectory(
+        #             self,
+        #             'Set default Registration Calibration Directory',
+        #             '', QtW.QFileDialog.ShowDirsOnly)))
+
+        self.RegCalibPathToolButton.clicked.connect(lambda:
+            self.RegCalibPathLineEdit.setText(
+                QtW.QFileDialog.getExistingDirectory(
+                    self, 'Set Registration Calibration Directory',
+                    '', QtW.QFileDialog.ShowDirsOnly)))
+
+        self.disableSpimagineCheckBox.clicked.connect(lambda:
+            QtW.QMessageBox.information(self, 'Restart Required',
+                "Please quit and restart LLSpy for changes to take effect",
+                QtW.QMessageBox.Ok))
+
         self.availableCompression = []
         # get compression options
         for ctype in ['lbzip2', 'bzip2', 'pbzip2', 'pigz', 'gzip']:
@@ -757,6 +775,10 @@
 
         w, thread = newWorkerThread(workers.TimePointWorker,
             self.previewPath, tRange, cRange, self.lastopts,
+
+
+
+
             workerConnect={
                             'previewReady': self.displayPreview,
                             'updateCrop': self.updateCrop,
@@ -1050,13 +1072,16 @@
                     'Flash pixel correction requested, but camera parameters file '
                     'not provided.', 'Check CamParam Tiff path.\n\n'
                     'For information on how to generate this file for your camera,'
-                    ' see documentation at llspy.readthedocs.io')
-        else:
-            options['camparamsPath'] = None
-
         rCalibText = self.RegProcessPathLineEdit.text()
         # dCalibText = self.defaultRegProcessPathLineEdit.text()
-        if rCalibText and rCalibText is not '':
+
+
+            options['camparamsPath'] = None
+        #    if dCalibText and dCalibText is not '':
+        #        options['regCalibDir'] = dCalibText
+        #    else:
+            options['regCalibDir'] = None
+
             options['regCalibDir'] = rCalibText
         else:
         #    if dCalibText and dCalibText is not '':
@@ -1289,1217 +1314,4 @@
 
 
 if __name__ == "__main__":
-    print("main function moved to llspy.bin.llspy_gui")
-=======
-#!/usr/bin/python
-# -*- coding: utf-8 -*-
-from __future__ import print_function, division
-
-import llspy
-import llspy.gui.exceptions as err
-from llspy.gui.main_gui import Ui_Main_GUI
-from llspy.gui import workers
-from llspy.gui.camcalibgui import CamCalibDialog
-from llspy.gui.helpers import (newWorkerThread,
-    wait_for_file_close, wait_for_folder_finished,
-    shortname, string_to_iterable, guisave, guirestore)
-from llspy.gui.img_dialog import ImgDialog
-from llspy.gui.qtlogger import NotificationHandler
-
-from watchdog.observers import Observer
-from watchdog.events import FileSystemEventHandler, RegexMatchingEventHandler
-from PyQt5 import QtCore, QtGui
-from PyQt5 import QtWidgets as QtW
-
-import os
-import os.path as osp
-import fnmatch
-import numpy as np
-import time
-import logging
-
-logger = logging.getLogger()  # set root logger
-logger.setLevel(logging.DEBUG)
-lhStdout = logger.handlers[0]   # grab console handler so we can delete later
-ch = logging.StreamHandler()    # create new console handler
-ch.setLevel(logging.ERROR)      # with desired logging level
-# ch.addFilter(logging.Filter('llspy'))  # and any filters
-logger.addHandler(ch)           # add it to the root logger
-logger.removeHandler(lhStdout)  # and delete the original streamhandler
-
-_SPIMAGINE_IMPORTED = False
-
-# import sys
-# sys.path.append(osp.join(osp.abspath(__file__), os.pardir, os.pardir))
-
-# Ui_Main_GUI = uic.loadUiType(osp.join(thisDirectory, 'main_gui.ui'))[0]
-# form_class = uic.loadUiType('./llspy/gui/main_gui.ui')[0]  # for debugging
-
-# platform independent settings file
-QtCore.QCoreApplication.setOrganizationName("llspy")
-QtCore.QCoreApplication.setOrganizationDomain("llspy.com")
-sessionSettings = QtCore.QSettings("llspy", "llspyGUI")
-defaultSettings = QtCore.QSettings("llspy", 'llspyDefaults')
-# programDefaults are provided in guiDefaults.ini as a reasonable starting place
-# this line finds the relative path depending on whether we're running in a
-# pyinstaller bundle or live.
-defaultINI = llspy.util.getAbsoluteResourcePath('gui/guiDefaults.ini')
-programDefaults = QtCore.QSettings(defaultINI, QtCore.QSettings.IniFormat)
-
-if not sessionSettings.value('disableSpimagineCheckBox', False, type=bool):
-    try:
-        #raise ImportError("skipping")
-        from spimagine import DataModel, NumpyData
-        from spimagine.gui.mainwidget import MainWidget as spimagineWidget
-        _SPIMAGINE_IMPORTED = True
-    except ImportError:
-        print("could not import spimagine!  falling back to matplotlib")
-
-
-class LLSDragDropTable(QtW.QTableWidget):
-    colHeaders = ['path', 'name', 'nC', 'nT', 'nZ', 'nY', 'nX', 'angle', 'dz', 'dx']
-    nCOLS = len(colHeaders)
-
-    # A signal needs to be defined on class level:
-    dropSignal = QtCore.pyqtSignal(list, name="dropped")
-
-    # This signal emits when a URL is dropped onto this list,
-    # and triggers handler defined in parent widget.
-
-    def __init__(self, parent=None):
-        super(LLSDragDropTable, self).__init__(0, self.nCOLS, parent)
-        self.setAcceptDrops(True)
-        self.setSelectionMode(QtW.QAbstractItemView.ExtendedSelection)
-        self.setSelectionBehavior(QtW.QAbstractItemView.SelectRows)
-        self.setEditTriggers(QtW.QAbstractItemView.SelectedClicked)
-        self.setGridStyle(3)  # dotted grid line
-
-        self.setHorizontalHeaderLabels(self.colHeaders)
-        self.hideColumn(0)  # column 0 is a hidden col for the full pathname
-        header = self.horizontalHeader()
-        header.setSectionResizeMode(1, QtW.QHeaderView.Stretch)
-        header.resizeSection(2, 27)
-        header.resizeSection(3, 45)
-        header.resizeSection(4, 40)
-        header.resizeSection(5, 40)
-        header.resizeSection(6, 40)
-        header.resizeSection(7, 40)
-        header.resizeSection(8, 48)
-        header.resizeSection(9, 48)
-
-    @QtCore.pyqtSlot(str)
-    def addPath(self, path):
-        if not (osp.exists(path) and osp.isdir(path)):
-            return
-        # If this folder is not on the list yet, add it to the list:
-        if not llspy.util.pathHasPattern(path, '*Settings.txt'):
-            logger.warning('No Settings.txt! Ignoring: {}'.format(path))
-            return
-        # if it's already on the list, don't add it
-        if len(self.findItems(path, QtCore.Qt.MatchExactly)):
-            return
-
-        logger.info('Adding to queue: %s' % shortname(path))
-        E = llspy.LLSdir(path)
-        rowPosition = self.rowCount()
-        self.insertRow(rowPosition)
-        item = [path,
-                shortname(str(E.path)),
-                str(E.parameters.nc),
-                str(E.parameters.nt),
-                str(E.parameters.nz),
-                str(E.parameters.ny),
-                str(E.parameters.nx),
-                "{:2.1f}".format(E.parameters.angle) if E.parameters.samplescan else "0",
-                "{:0.3f}".format(E.parameters.dz),
-                "{:0.3f}".format(E.parameters.dx)]
-        for col, elem in enumerate(item):
-            entry = QtW.QTableWidgetItem(elem)
-            if col < 7:
-                entry.setFlags(QtCore.Qt.ItemIsSelectable |
-                               QtCore.Qt.ItemIsEnabled)
-            else:
-                entry.setFlags(QtCore.Qt.ItemIsSelectable |
-                               QtCore.Qt.ItemIsEnabled |
-                               QtCore.Qt.ItemIsEditable)
-            self.setItem(rowPosition, col, entry)
-
-    def selectedPaths(self):
-        selectedRows = self.selectionModel().selectedRows()
-        return [self.item(i.row(), 0).text() for i in selectedRows]
-
-    @QtCore.pyqtSlot(str)
-    def removePath(self, path):
-        items = self.findItems(path, QtCore.Qt.MatchExactly)
-        for item in items:
-            self.removeRow(item.row())
-
-    def getPathByIndex(self, index):
-        return self.item(index, 0).text()
-
-    def setRowBackgroudColor(self, row, color):
-        grayBrush = QtGui.QBrush(QtGui.QColor(color))
-        for col in range(self.nCOLS):
-            self.item(row, col).setBackground(grayBrush)
-
-    def dragEnterEvent(self, event):
-        if event.mimeData().hasUrls:
-            event.accept()
-        else:
-            event.ignore()
-
-    def dragMoveEvent(self, event):
-        if event.mimeData().hasUrls:
-            event.setDropAction(QtCore.Qt.CopyAction)
-            event.accept()
-        else:
-            event.ignore()
-
-    def dropEvent(self, event):
-        if event.mimeData().hasUrls:
-            event.setDropAction(QtCore.Qt.CopyAction)
-            event.accept()
-            # links = []
-            for url in event.mimeData().urls():
-                # links.append(str(url.toLocalFile()))
-                self.addPath(str(url.toLocalFile()))
-            # self.dropSignal.emit(links)
-            # for url in links:
-            #   self.listbox.addPath(url)
-        else:
-            event.ignore()
-
-    def keyPressEvent(self, event):
-        super(LLSDragDropTable, self).keyPressEvent(event)
-        if (event.key() == QtCore.Qt.Key_Delete or event.key() == QtCore.Qt.Key_Backspace):
-            indices = self.selectionModel().selectedRows()
-            i = 0
-            for index in sorted(indices):
-                name = shortname(self.getPathByIndex(index.row()))
-                logger.info('Removing from queue: %s' % name)
-                self.removeRow(index.row() - i)
-                i += 1
-
-
-class ActiveHandler(RegexMatchingEventHandler, QtCore.QObject):
-    tReady = QtCore.pyqtSignal(int)
-    allReceived = QtCore.pyqtSignal()  # don't expect to receive anymore
-    newfile = QtCore.pyqtSignal(str)
-
-    def __init__(self, path, nC, nT, **kwargs):
-        super(ActiveHandler, self).__init__(**kwargs)
-        self.path = path
-        self.nC = nC
-        self.nT = nT
-        # this assumes the experiment hasn't been stopped mid-stream
-        self.counter = np.zeros(self.nT)
-
-    def check_for_existing_files(self):
-        # this is here in case files already exist in the directory...
-        # we don't want the handler to miss them
-        # this is called by the parent after connecting the tReady signal
-        for f in os.listdir(self.path):
-            if fnmatch.fnmatch(f, '*tif'):
-                self.register_file(osp.join(self.path, f))
-
-    def on_created(self, event):
-        # Called when a file or directory is created.
-        self.register_file(event.src_path)
-
-    def register_file(self, path):
-        self.newfile.emit(path)
-        p = llspy.parse.parse_filename(osp.basename(path))
-        self.counter[p['stack']] += 1
-        ready = np.where(self.counter == self.nC)[0]
-        # break counter for those timepoints
-        self.counter[ready] = np.nan
-        # can use <100 as a sign of timepoints still not finished
-        if len(ready):
-            # try to see if file has finished writing... does this work?
-            wait_for_file_close(path)
-            [self.tReady.emit(t) for t in ready]
-
-        # once all nC * nT has been seen emit allReceived
-        if all(np.isnan(self.counter)):
-            print("All Timepoints Received")
-            self.allReceived.emit()
-
-
-class ActiveWatcher(QtCore.QObject):
-    """docstring for ActiveWatcher"""
-
-    finished = QtCore.pyqtSignal()
-    stalled = QtCore.pyqtSignal()
-    status_update = QtCore.pyqtSignal(str, int)
-
-    def __init__(self, path, timeout=30):
-        super(ActiveWatcher, self).__init__()
-        self.path = path
-        self.timeout = timeout  # seconds to wait for new file before giving up
-        self.inProcess = False
-        settext = llspy.util.find_filepattern(path, '*Settings.txt')
-        wait_for_file_close(settext)
-        time.sleep(1)  # give the settings file a minute to write
-        self.E = llspy.LLSdir(path, False)
-        # TODO:  probably need to check for files that are already there
-        self.tQueue = []
-        self.allReceived = False
-        self.worker = None
-
-        try:
-            app = QtCore.QCoreApplication.instance()
-            gui = next(w for w in app.topLevelWidgets() if isinstance(w, main_GUI))
-            self.opts = gui.getValidatedOptions()
-        except Exception:
-            raise
-
-        # timeout clock to make sure this directory doesn't stagnate
-        self.timer = QtCore.QTimer()
-        self.timer.timeout.connect(self.stall)
-        self.timer.start(self.timeout * 1000)
-
-        # Too strict?
-        fpattern = '^.+_ch\d_stack\d{4}_\D*\d+.*_\d{7}msec_\d{10}msecAbs.*.tif'
-        # fpattern = '.*.tif'
-        handler = ActiveHandler(str(self.E.path),
-            self.E.parameters.nc, self.E.parameters.nt,
-            regexes=[fpattern], ignore_directories=True)
-        handler.tReady.connect(self.add_ready)
-        handler.allReceived.connect(self.all_received)
-        handler.newfile.connect(self.newfile)
-        handler.check_for_existing_files()
-
-        self.observer = Observer()
-        self.observer.schedule(handler, self.path, recursive=False)
-        self.observer.start()
-
-        print("New LLS directory now being watched: " + self.path)
-
-    @QtCore.pyqtSlot(str)
-    def newfile(self, path):
-        self.restart_clock()
-        self.status_update.emit(shortname(path), 2000)
-
-    def all_received(self):
-        self.allReceived = True
-        if not self.inProcess and len(self.tQueue):
-            self.terminate()
-
-    def restart_clock(self):
-        # restart the kill timer, since the handler is still alive
-        self.timer.start(self.timeout * 1000)
-
-    def add_ready(self, t):
-        # add the new timepoint to the Queue
-        self.tQueue.append(t)
-        # start processing
-        self.process()
-
-    def process(self):
-        if not self.inProcess and len(self.tQueue):
-            self.inProcess = True
-            timepoints = []
-            while len(self.tQueue):
-                timepoints.append(self.tQueue.pop())
-            timepoints = sorted(timepoints)
-            cRange = None  # TODO: plug this in
-            self.tQueue = []
-            w, thread = newWorkerThread(workers.TimePointWorker, self.path,
-                timepoints, cRange, self.opts, False,
-                workerConnect={
-                    'previewReady': self.writeFile
-                },
-                start=True)
-            self.worker = (timepoints, w, thread)
-        elif not any((self.inProcess, len(self.tQueue), not self.allReceived)):
-            self.terminate()
-
-    @QtCore.pyqtSlot(np.ndarray, float, float)
-    def writeFile(self, stack, dx, dz):
-        timepoints, worker, thread = self.worker
-
-        def write_stack(s, c=0, t=0):
-            if self.opts['nIters'] > 0:
-                outfolder = 'GPUdecon'
-                proctype = '_decon'
-            else:
-                outfolder = 'Deskewed'
-                proctype = '_deskewed'
-            if not self.E.path.joinpath(outfolder).exists():
-                self.E.path.joinpath(outfolder).mkdir()
-
-            corstring = '_COR' if self.opts['correctFlash'] else ''
-            basename = os.path.basename(self.E.get_files(c=c, t=t)[0])
-            filename = basename.replace('.tif', corstring + proctype + '.tif')
-            outpath = str(self.E.path.joinpath(outfolder, filename))
-            llspy.util.imsave(llspy.util.reorderstack(np.squeeze(s), 'zyx'),
-                outpath, dx=self.E.parameters.dx, dz=self.E.parameters.dzFinal)
-
-        if stack.ndim == 5:
-            if not stack.shape[0] == len(timepoints):
-                raise ValueError('Processed stacks length not equal to requested'
-                    ' number of timepoints processed')
-            for t in range(stack.shape[0]):
-                for c in range(stack.shape[1]):
-                    s = stack[t][c]
-                    write_stack(s, c, timepoints[t])
-        elif stack.ndim == 4:
-            for c in range(stack.shape[0]):
-                write_stack(stack[c], c, timepoints[0])
-        else:
-            write_stack(stack, t=timepoints[0])
-
-        thread.quit()
-        thread.wait()
-        self.inProcess = False
-        self.process()  # check to see if there's more waiting in the queue
-
-    def stall(self):
-        self.stalled.emit()
-        print('WATCHER TIMEOUT REACHED!')
-        self.terminate()
-
-    @QtCore.pyqtSlot()
-    def terminate(self):
-        print('TERMINATING')
-        self.observer.stop()
-        self.observer.join()
-        self.finished.emit()
-
-
-class MainHandler(FileSystemEventHandler, QtCore.QObject):
-    foundLLSdir = QtCore.pyqtSignal(str)
-    lostListItem = QtCore.pyqtSignal(str)
-
-    def __init__(self):
-        super(MainHandler, self).__init__()
-
-    def on_created(self, event):
-        # Called when a file or directory is created.
-        if event.is_directory:
-            pass
-        else:
-            if 'Settings.txt' in event.src_path:
-                wait_for_folder_finished(osp.dirname(event.src_path))
-                self.foundLLSdir.emit(osp.dirname(event.src_path))
-
-    def on_deleted(self, event):
-        # Called when a file or directory is created.
-        if event.is_directory:
-            app = QtCore.QCoreApplication.instance()
-            gui = next(w for w in app.topLevelWidgets() if isinstance(w, main_GUI))
-
-            # TODO:  Is it safe to directly access main gui listbox here?
-            if len(gui.listbox.findItems(event.src_path, QtCore.Qt.MatchExactly)):
-                self.lostListItem.emit(event.src_path)
-
-
-class main_GUI(QtW.QMainWindow, Ui_Main_GUI):
-    """docstring for main_GUI"""
-
-    sig_abort_LLSworkers = QtCore.pyqtSignal()
-    sig_item_finished = QtCore.pyqtSignal()
-    sig_processing_done = QtCore.pyqtSignal()
-
-    def __init__(self, parent=None):
-        super(main_GUI, self).__init__(parent)
-        self.setupUi(self)  # method inherited from form_class to init UI
-        self.setWindowTitle("LLSpy :: Lattice Light Sheet Processing")
-        self.LLSItemThreads = []
-        self.compressionThreads = []
-        self.argQueue = []  # holds all argument lists that will be sent to threads
-        self.aborted = False  # current abort status
-        self.inProcess = False
-        self.observer = None  # for watching the watchdir
-        self.activeWatchers = {}
-        self.spimwins = []
-
-        # delete and reintroduce custom LLSDragDropTable
-        self.listbox.setParent(None)
-        self.listbox = LLSDragDropTable(self.tab_process)
-        self.process_tab_layout.insertWidget(0, self.listbox)
-
-        handler = NotificationHandler()
-        handler.emitSignal.connect(self.log.append)
-        logger.addHandler(handler)
-
-        self.camcorDialog = CamCalibDialog()
-
-        # connect buttons
-        self.previewButton.clicked.connect(self.onPreview)
-        self.processButton.clicked.connect(self.onProcess)
-        self.genFlashParams.clicked.connect(self.camcorDialog.show)
-        self.errorOptOutCheckBox.stateChanged.connect(self.toggleOptOut)
-        self.useBundledBinariesCheckBox.stateChanged.connect(self.checkBundled)
-
-        self.watchDirToolButton.clicked.connect(self.changeWatchDir)
-        self.watchDirCheckBox.stateChanged.connect(
-            lambda st: self.startWatcher() if st else self.stopWatcher())
-
-        # connect actions
-        self.actionOpen_LLSdir.triggered.connect(self.openLLSdir)
-        self.actionRun.triggered.connect(self.onProcess)
-        self.actionAbort.triggered.connect(self.abort_workers)
-        self.actionClose_All_Previews.triggered.connect(self.close_all_previews)
-        self.actionPreview.triggered.connect(self.onPreview)
-        self.actionSave_Settings_as_Default.triggered.connect(
-            self.saveCurrentAsDefault)
-        self.actionLoad_Default_Settings.triggered.connect(
-            self.loadDefaultSettings)
-        self.actionReduce_to_Raw.triggered.connect(self.reduceSelected)
-        self.actionFreeze.triggered.connect(self.freezeSelected)
-        self.actionCompress_Folder.triggered.connect(self.compressSelected)
-        self.actionDecompress_Folder.triggered.connect(self.decompressSelected)
-        self.actionConcatenate.triggered.connect(self.concatenateSelected)
-        self.actionRename_Scripted.triggered.connect(self.renameSelected)
-        self.actionAbout_LLSpy.triggered.connect(self.showAboutWindow)
-        self.actionHelp.triggered.connect(self.showHelpWindow)
-        # set validators for cRange and tRange fields
-        ctrangeRX = QtCore.QRegExp("(\d[\d-]*,?)*")  # could be better
-        ctrangeValidator = QtGui.QRegExpValidator(ctrangeRX)
-        self.processCRangeLineEdit.setValidator(ctrangeValidator)
-        self.processTRangeLineEdit.setValidator(ctrangeValidator)
-        self.previewCRangeLineEdit.setValidator(ctrangeValidator)
-        self.previewTRangeLineEdit.setValidator(ctrangeValidator)
-
-        # FIXME: this way of doing it clears the text field if you hit cancel
-        self.cudaDeconvPathToolButton.clicked.connect(self.setCudaDeconvPath)
-        self.otfFolderToolButton.clicked.connect(self.setOTFdirPath)
-        self.camParamTiffToolButton.clicked.connect(self.setCamParamPath)
-
-        # self.defaultRegCalibPathToolButton.clicked.connect(lambda:
-        #     self.defaultRegCalibPathLineEdit.setText(
-        #         QtW.QFileDialog.getExistingDirectory(
-        #             self,
-        #             'Set default Registration Calibration Directory',
-        #             '', QtW.QFileDialog.ShowDirsOnly)))
-
-        self.RegCalibPathToolButton.clicked.connect(lambda:
-            self.RegCalibPathLineEdit.setText(
-                QtW.QFileDialog.getExistingDirectory(
-                    self, 'Set Registration Calibration Directory',
-                    '', QtW.QFileDialog.ShowDirsOnly)))
-
-        self.disableSpimagineCheckBox.clicked.connect(lambda:
-            QtW.QMessageBox.information(self, 'Restart Required',
-                "Please quit and restart LLSpy for changes to take effect",
-                QtW.QMessageBox.Ok))
-
-        self.availableCompression = []
-        # get compression options
-        for ctype in ['lbzip2', 'bzip2', 'pbzip2', 'pigz', 'gzip']:
-            if llspy.util.which(ctype) is not None:
-                self.availableCompression.append(ctype)
-        self.compressTypeCombo.addItems(self.availableCompression)
-
-        # connect worker signals and slots
-        self.sig_item_finished.connect(self.on_item_finished)
-        self.sig_processing_done.connect(self.on_proc_finished)
-
-        # Restore settings from previous session and show ready status
-        guirestore(self, sessionSettings, programDefaults)
-
-        self.clock.display("00:00:00")
-        self.statusBar.showMessage('Ready')
-
-        self.watcherStatus = QtW.QLabel()
-        self.statusBar.insertPermanentWidget(0, self.watcherStatus)
-
-        if not _SPIMAGINE_IMPORTED:
-            self.prevBackendMatplotlibRadio.setChecked(True)
-            self.prevBackendSpimagineRadio.setDisabled(True)
-            self.prevBackendSpimagineRadio.setText("spimagine [unavailable]")
-
-        self.show()
-        self.raise_()
-
-        if self.watchDirCheckBox.isChecked():
-            self.startWatcher()
-
-    @QtCore.pyqtSlot()
-    def startWatcher(self):
-        self.watchdir = self.watchDirLineEdit.text()
-        if osp.isdir(self.watchdir):
-            logger.info('Starting watcher on {}'.format(self.watchdir))
-            # TODO: check to see if we need to save watchHandler
-            self.watcherStatus.setText("👁 {}".format(osp.basename(self.watchdir)))
-            watchHandler = MainHandler()
-            watchHandler.foundLLSdir.connect(self.on_watcher_found_item)
-            watchHandler.lostListItem.connect(self.listbox.removePath)
-            self.observer = Observer()
-            self.observer.schedule(watchHandler, self.watchdir, recursive=True)
-            self.observer.start()
-
-    @QtCore.pyqtSlot()
-    def stopWatcher(self):
-        if self.observer is not None and self.observer.is_alive():
-            self.observer.stop()
-            self.observer.join()
-            self.observer = None
-            logging.info('Stopped watcher on {}'.format(self.watchdir))
-            self.watchdir = None
-        if not self.observer:
-            self.watcherStatus.setText("")
-        for watcher in self.activeWatchers.values():
-            watcher.terminate()
-
-    @QtCore.pyqtSlot(str)
-    def on_watcher_found_item(self, path):
-        if self.watchModeAcquisitionRadio.isChecked():
-            # assume more files are coming (like during live acquisition)
-            activeWatcher = ActiveWatcher(path)
-            activeWatcher.finished.connect(activeWatcher.deleteLater)
-            activeWatcher.status_update.connect(self.statusBar.showMessage)
-            self.activeWatchers[path] = activeWatcher
-        elif self.watchModeServerRadio.isChecked():
-            # assumes folders are completely finished when dropped
-            self.listbox.addPath(path)
-            self.onProcess()
-
-    @QtCore.pyqtSlot()
-    def changeWatchDir(self):
-        self.watchDirLineEdit.setText(QtW.QFileDialog.getExistingDirectory(
-            self, 'Choose directory to monitor for new LLSdirs', '',
-            QtW.QFileDialog.ShowDirsOnly))
-        if self.watchDirCheckBox.isChecked():
-            self.stopWatcher()
-            self.startWatcher()
-
-    def saveCurrentAsDefault(self):
-        if len(defaultSettings.childKeys()):
-            reply = QtW.QMessageBox.question(self, 'Save Settings',
-                "Overwrite existing default GUI settings?",
-                QtW.QMessageBox.Yes | QtW.QMessageBox.No,
-                QtW.QMessageBox.No)
-            if reply != QtW.QMessageBox.Yes:
-                return
-        guisave(self, defaultSettings)
-
-    def loadDefaultSettings(self):
-        if not len(defaultSettings.childKeys()):
-            reply = QtW.QMessageBox.information(self, 'Load Settings',
-                "Default settings have not yet been saved.  Use Save Settings")
-            if reply != QtW.QMessageBox.Yes:
-                return
-        guirestore(self, defaultSettings, programDefaults)
-
-    def openLLSdir(self):
-        path = QtW.QFileDialog.getExistingDirectory(self,
-            'Choose LLSdir to add to list', '', QtW.QFileDialog.ShowDirsOnly)
-        if path is not None:
-            self.listbox.addPath(path)
-
-    def incrementProgress(self):
-        # with no values, simply increment progressbar
-        self.progressBar.setValue(self.progressBar.value() + 1)
-
-    def onPreview(self):
-        self.previewButton.setDisabled(True)
-        self.previewButton.setText('Working...')
-        if self.listbox.rowCount() == 0:
-            QtW.QMessageBox.warning(self, "Nothing Added!",
-                'Nothing to preview! Drop LLS experiment folders into the list',
-                QtW.QMessageBox.Ok, QtW.QMessageBox.NoButton)
-            self.previewButton.setEnabled(True)
-            self.previewButton.setText('Preview')
-            return
-
-        # if there's only one item on the list show it
-        if self.listbox.rowCount() == 1:
-            firstRowSelected = 0
-        # otherwise, prompt the user to select one
-        else:
-            selectedRows = self.listbox.selectionModel().selectedRows()
-            if not len(selectedRows):
-                QtW.QMessageBox.warning(self, "Nothing Selected!",
-                    "Please select an item (row) from the table to preview",
-                    QtW.QMessageBox.Ok, QtW.QMessageBox.NoButton)
-                self.previewButton.setEnabled(True)
-                self.previewButton.setText('Preview')
-                return
-            else:
-                # if they select multiple, chose the first one
-                firstRowSelected = selectedRows[0].row()
-
-        procTRangetext = self.previewTRangeLineEdit.text()
-        procCRangetext = self.previewCRangeLineEdit.text()
-
-        try:
-            self.lastopts = self.getValidatedOptions()
-        except Exception:
-            self.previewButton.setEnabled(True)
-            self.previewButton.setText('Preview')
-            raise
-
-        if procTRangetext:
-            tRange = string_to_iterable(procTRangetext)
-        else:
-            tRange = [0]
-
-        if procCRangetext:
-            cRange = string_to_iterable(procCRangetext)
-            if (self.lastopts['correctFlash'] and
-                sessionSettings.value('warnCameraCorPreview', True, type=bool)):
-                box = QtW.QMessageBox()
-                box.setWindowTitle('Note')
-                box.setText("You have selected to preview a subset of channels, but "
-                    "have also selected Flash camera correction.  Note that the camera "
-                    "correction requires all channels to be enabled.  Preview will not "
-                    "reflect accurate camera correction.")
-                box.setIcon(QtW.QMessageBox.Warning)
-                box.addButton(QtW.QMessageBox.Ok)
-                box.setDefaultButton(QtW.QMessageBox.Ok)
-                pref = QtW.QCheckBox("Don't remind me.")
-                box.setCheckBox(pref)
-
-                def dontRemind(value):
-                    if value:
-                        sessionSettings.setValue('warnCameraCorPreview', False)
-                    else:
-                        sessionSettings.setValue('warnCameraCorPreview', False)
-                    sessionSettings.sync()
-
-                pref.stateChanged.connect(dontRemind)
-                reply = box.exec_()
-        else:
-            cRange = None  # means all channels
-
-        self.previewPath = self.listbox.item(firstRowSelected, 0).text()
-
-
-        w, thread = newWorkerThread(workers.TimePointWorker, self.previewPath, tRange, cRange, self.lastopts,
-            workerConnect={
-                            'previewReady': self.displayPreview,
-                            'updateCrop': self.updateCrop,
-                          }, start=True)
-
-        w.finished.connect(lambda: self.previewButton.setEnabled(True))
-        w.finished.connect(lambda: self.previewButton.setText('Preview'))
-        w.error.connect(lambda: self.previewButton.setEnabled(True))
-        w.error.connect(lambda: self.previewButton.setText('Preview'))
-        self.previewthreads = (w, thread)
-
-    @QtCore.pyqtSlot(int, int)
-    def updateCrop(self, width, offset):
-        self.cropWidthSpinBox.setValue(width)
-        self.cropShiftSpinBox.setValue(offset)
-
-    @QtCore.pyqtSlot(np.ndarray, float, float)
-    def displayPreview(self, array, dx, dz, df=None):
-        if self.prevBackendSpimagineRadio.isChecked() and _SPIMAGINE_IMPORTED:
-
-            if np.squeeze(array).ndim > 4:
-                arrays = [array[:, i] for i in range(array.shape[1])]
-            else:
-                arrays = [np.squeeze(array)]
-
-            for arr in arrays:
-
-                datamax = arr.max()
-                datamin = arr.min()
-                dataRange = datamax - datamin
-                vmin_init = datamin - dataRange * 0.02
-                vmax_init = datamax * 0.75
-
-                win = spimagineWidget()
-                win.setAttribute(QtCore.Qt.WA_DeleteOnClose)
-                win.setModel(DataModel(NumpyData(arr)))
-                win.setWindowTitle(shortname(self.previewPath))
-                win.transform.setStackUnits(dx, dx, dz)
-                win.transform.setGamma(0.9)
-                win.transform.setMax(vmax_init)
-                win.transform.setMin(vmin_init)
-                win.transform.setZoom(1.3)
-
-                # enable slice view by default
-                win.sliceWidget.checkSlice.setCheckState(2)
-                win.sliceWidget.glSliceWidget.interp = False
-                win.checkSliceView.setChecked(True)
-                win.sliceWidget.sliderSlice.setValue(int(arr.shape[-3]/2))
-
-                # win.impListView.add_image_processor(myImp())
-                # win.impListView.add_image_processor(imageprocessor.LucyRichProcessor())
-                win.setLoopBounce(False)
-                win.settingsView.playInterval.setText('100')
-
-                win.resize(1500, 900)
-                win.show()
-                win.raise_()
-
-                # mainwidget doesn't know what order the colormaps are in
-                colormaps = win.volSettingsView.colormaps
-                win.volSettingsView.colorCombo.setCurrentIndex(colormaps.index('inferno'))
-                win.sliceWidget.glSliceWidget.set_colormap('grays')
-
-                # could have it rotating by default
-                # win.rotate()
-
-                self.spimwins.append(win)
-
-        else:
-            # FIXME:  pyplot should not be imported in pyqt
-            # use https://matplotlib.org/2.0.0/api/backend_qt5agg_api.html
-
-            win = ImgDialog(array,
-                info="\n".join(["{} = {}".format(k, v) for k, v in self.lastopts.items()]),
-                title=shortname(self.previewPath))
-            self.spimwins.append(win)
-
-    @QtCore.pyqtSlot()
-    def close_all_previews(self):
-        if hasattr(self, 'spimwins'):
-            for win in self.spimwins:
-                try:
-                    win.closeMe()
-                except Exception:
-                    try:
-                        win.close()
-                    except Exception:
-                        pass
-        self.spimwins = []
-
-    def onProcess(self):
-        # prevent additional button clicks which processing
-        self.disableProcessButton()
-
-        if self.listbox.rowCount() == 0:
-            QtW.QMessageBox.warning(self, "Nothing Added!",
-                'Nothing to process! Drag and drop folders into the list',
-                QtW.QMessageBox.Ok, QtW.QMessageBox.NoButton)
-            self.enableProcessButton()
-            return
-
-        # store current options for this processing run.  TODO: Unecessary?
-        try:
-            self.optionsOnProcessClick = self.getValidatedOptions()
-            op = self.optionsOnProcessClick
-            if not (op['nIters'] or
-                    (op['keepCorrected'] and (op['correctFlash'] or op['medianFilter'])) or
-                    op['saveDeskewedRaw'] or
-                    op['doReg']):
-                raise Exception('Nothing done! Check GUI options')
-
-        except Exception:
-            self.enableProcessButton()
-            raise
-
-        if not self.inProcess:  # for now, only one item allowed processing at a time
-            self.inProcess = True
-            self.process_next_item()
-        else:
-            logger.warning('Ignoring request to process, already processing...')
-
-    def process_next_item(self):
-        # get path from first row and create a new LLSdir object
-        self.currentItem = self.listbox.item(0, 1).text()
-        self.currentPath = self.listbox.item(0, 0).text()
-
-        idx = 0  # might use this later to spawn more threads
-        opts = self.optionsOnProcessClick
-
-        # check if already processed
-        if llspy.util.pathHasPattern(self.currentPath, '*' + llspy.config.__OUTPUTLOG__):
-            if not opts['reprocess']:
-                self.listbox.removePath(self.currentPath)
-                if self.listbox.rowCount() > 0:
-                    self.process_next_item()
-                else:
-                    self.inProcess = False
-                    self.on_proc_finished()
-                return
-
-        self.statusBar.showMessage('Starting processing ...')
-        LLSworker, thread = newWorkerThread(workers.LLSitemWorker, idx, self.currentPath,
-            opts, workerConnect={
-                'finished': self.on_item_finished,
-                'status_update': self.statusBar.showMessage,
-                'progressMaxVal': self.progressBar.setMaximum,
-                'progressValue': self.progressBar.setValue,
-                'progressUp': self.incrementProgress,
-                'clockUpdate': self.clock.display,
-                'error': self.abort_workers,
-                # 'error': self.errorstring  # implement error signal?
-            })
-
-        self.LLSItemThreads.append((thread, LLSworker))
-
-        # connect mainGUI abort LLSworker signal to the new LLSworker
-        self.sig_abort_LLSworkers.connect(LLSworker.abort)
-
-        # prepare and start LLSworker:
-        # thread.started.connect(LLSworker.work)
-        thread.start()  # this will emit 'started' and start thread's event loop
-
-        # recolor the first row to indicate processing
-        self.listbox.setRowBackgroudColor(0, '#E9E9E9')
-        self.listbox.clearSelection()
-        # start a timer in the main GUI to measure item processing time
-        self.timer = QtCore.QTime()
-        self.timer.restart()
-
-    def disableProcessButton(self):
-        # turn Process button into a Cancel button and udpate menu items
-        self.processButton.clicked.disconnect()
-        self.processButton.setText('CANCEL')
-        self.processButton.clicked.connect(self.abort_workers)
-        self.processButton.setEnabled(True)
-        self.actionRun.setDisabled(True)
-        self.actionAbort.setEnabled(True)
-
-    def enableProcessButton(self):
-        # change Process button back to "Process" and udpate menu items
-        self.processButton.clicked.disconnect()
-        self.processButton.clicked.connect(self.onProcess)
-        self.processButton.setText('Process')
-        self.actionRun.setEnabled(True)
-        self.actionAbort.setDisabled(True)
-        self.inProcess = False
-
-    @QtCore.pyqtSlot()
-    def on_proc_finished(self):
-        # reinit statusbar and clock
-        self.statusBar.showMessage('Ready')
-        self.clock.display("00:00:00")
-        self.inProcess = False
-        self.aborted = False
-        logger.info("Processing Finished")
-        self.enableProcessButton()
-
-    @QtCore.pyqtSlot()
-    def on_item_finished(self):
-        thread, worker = self.LLSItemThreads.pop(0)
-        thread.quit()
-        thread.wait()
-        self.clock.display("00:00:00")
-        self.progressBar.setValue(0)
-        if self.aborted:
-            self.sig_processing_done.emit()
-        else:
-            itemTime = QtCore.QTime(0, 0).addMSecs(self.timer.elapsed()).toString()
-            logger.info(">" * 4 + " Item {} finished in {} ".format(
-                self.currentItem, itemTime) + "<" * 4)
-            self.listbox.removePath(self.currentPath)
-            self.currentPath = None
-            self.currentItem = None
-            if self.listbox.rowCount() > 0:
-                self.process_next_item()
-            else:
-                self.sig_processing_done.emit()
-
-    @QtCore.pyqtSlot()
-    def abort_workers(self):
-        self.statusBar.showMessage('Aborting ...')
-        logger.info('Message sent to abort ...')
-        if len(self.LLSItemThreads):
-            self.aborted = True
-            self.sig_abort_LLSworkers.emit()
-            if self.listbox.rowCount():
-                self.listbox.setRowBackgroudColor(0, '#FFFFFF')
-            # self.processButton.setDisabled(True) # will be reenabled when workers done
-        else:
-            self.sig_processing_done.emit()
-
-    def getValidatedOptions(self):
-        options = {
-            'correctFlash': self.camcorCheckBox.isChecked(),
-            'flashCorrectTarget': self.camcorTargetCombo.currentText(),
-            'medianFilter': self.medianFilterCheckBox.isChecked(),
-            'keepCorrected': self.saveCamCorrectedCheckBox.isChecked(),
-            'trimZ': (self.trimZ0SpinBox.value(), self.trimZ1SpinBox.value()),
-            'trimY': (self.trimY0SpinBox.value(), self.trimY1SpinBox.value()),
-            'trimX': (self.trimX0SpinBox.value(), self.trimX1SpinBox.value()),
-            'nIters': self.iterationsSpinBox.value() if self.doDeconGroupBox.isChecked() else 0,
-            'nApodize': self.apodizeSpinBox.value(),
-            'nZblend': self.zblendSpinBox.value(),
-            # if bRotate == True and rotateAngle is not none: rotate based on sheet angle
-            # this will be done in the LLSdir function
-            'bRotate': self.rotateGroupBox.isChecked(),
-            'rotate': (self.rotateOverrideSpinBox.value() if
-                       self.rotateOverrideCheckBox.isChecked() else None),
-            'saveDeskewedRaw': self.saveDeskewedCheckBox.isChecked(),
-            # 'bsaveDecon': self.saveDeconvolvedCheckBox.isChecked(),
-            'MIP': tuple([int(i) for i in (self.deconXMIPCheckBox.isChecked(),
-                                           self.deconYMIPCheckBox.isChecked(),
-                                           self.deconZMIPCheckBox.isChecked())]),
-            'rMIP': tuple([int(i) for i in (self.deskewedXMIPCheckBox.isChecked(),
-                                            self.deskewedYMIPCheckBox.isChecked(),
-                                            self.deskewedZMIPCheckBox.isChecked())]),
-            'mergeMIPs': self.deconJoinMIPCheckBox.isChecked(),
-            # 'mergeMIPsraw': self.deskewedJoinMIPCheckBox.isChecked(),
-            'uint16': ('16' in self.deconvolvedBitDepthCombo.currentText()),
-            'uint16raw': ('16' in self.deskewedBitDepthCombo.currentText()),
-            'bleachCorrection': self.bleachCorrectionCheckBox.isChecked(),
-            'doReg': self.doRegistrationGroupBox.isChecked(),
-            'regRefWave': int(self.channelRefCombo.currentText()),
-            'regMode': self.channelRefModeCombo.currentText(),
-            'otfDir': self.otfFolderLineEdit.text() if self.otfFolderLineEdit.text() is not '' else None,
-            'compressRaw': self.compressRawCheckBox.isChecked(),
-            'compressionType': self.compressTypeCombo.currentText(),
-            'reprocess': self.reprocessCheckBox.isChecked(),
-            'width': self.cropWidthSpinBox.value(),
-            'shift': self.cropShiftSpinBox.value(),
-            'cropPad': self.autocropPadSpinBox.value(),
-            'background': (-1 if self.backgroundAutoRadio.isChecked()
-                           else self.backgroundFixedSpinBox.value())
-
-            # 'bRollingBall': self.backgroundRollingRadio.isChecked(),
-            # 'rollingBall': self.backgroundRollingSpinBox.value()
-        }
-
-        if options['nIters'] > 0 and not options['otfDir']:
-            raise err.InvalidSettingsError(
-                'Deconvolution requested but no OTF available', 'Check OTF path')
-
-        # otherwise a cudaDeconv error occurs... could FIXME in cudadeconv
-        if not options['saveDeskewedRaw']:
-            options['rMIP'] = (0, 0, 0)
-
-        if options['correctFlash']:
-            options['camparamsPath'] = self.camParamTiffLineEdit.text()
-            if not osp.isfile(options['camparamsPath']):
-                raise err.InvalidSettingsError(
-                    'Flash pixel correction requested, but camera parameters file '
-                    'not provided.', 'Check CamParam Tiff path.\n\n'
-                    'For information on how to generate this file for your camera,'
-                    ' see documentation at llspy.readthedocs.io')
-        else:
-            options['camparamsPath'] = None
-
-        rCalibText = self.RegCalibPathLineEdit.text()
-        dCalibText = self.defaultRegCalibPathLineEdit.text()
-        if rCalibText and rCalibText is not '':
-            options['regCalibDir'] = rCalibText
-        else:
-            if dCalibText and dCalibText is not '':
-                options['regCalibDir'] = dCalibText
-            else:
-                options['regCalibDir'] = None
-
-        if options['doReg'] and options['regCalibDir'] is None:
-            raise err.InvalidSettingsError(
-                'Registration requested, but calibration folder not provided.',
-                'Check registration settings, or default registration folder '
-                'in config tab.')
-
-        if options['doReg'] and not osp.isdir(options['regCalibDir']):
-            raise err.InvalidSettingsError(
-                'Registration requested, but calibration folder not a directory.'
-                'Check registration settings, or default registration folder in '
-                'config tab.')
-
-        if self.croppingGroupBox.isChecked():
-            if self.cropAutoRadio.isChecked():
-                options['cropMode'] = 'auto'
-            elif self.cropManualRadio.isChecked():
-                options['cropMode'] = 'manual'
-        else:
-            options['cropMode'] = 'none'
-
-        procCRangetext = self.processCRangeLineEdit.text()
-        if procCRangetext:
-            options['cRange'] = string_to_iterable(procCRangetext)
-        else:
-            options['cRange'] = None
-
-        procTRangetext = self.processTRangeLineEdit.text()
-        if procTRangetext:
-            options['tRange'] = string_to_iterable(procTRangetext)
-        else:
-            options['tRange'] = None
-
-        return options
-
-    def reduceSelected(self):
-        for item in self.listbox.selectedPaths():
-            llspy.LLSdir(item).reduce_to_raw(keepmip=self.saveMIPsDuringReduceCheckBox.isChecked())
-
-    def freezeSelected(self):
-        for item in self.listbox.selectedPaths():
-            llspy.LLSdir(item).reduce_to_raw(keepmip=self.saveMIPsDuringReduceCheckBox.isChecked())
-            self.compressItem(item)
-
-    def compressSelected(self):
-        [self.compressItem(item) for item in self.listbox.selectedPaths()]
-
-    def compressItem(self, item):
-        def has_tiff(path):
-            for f in os.listdir(path):
-                if f.endswith('.tif'):
-                    return True
-            return False
-
-        # figure out what type of folder this is
-        if not has_tiff(item):
-            self.statusBar.showMessage(
-                'No tiffs to compress in ' + shortname(item), 4000)
-            return
-
-        worker, thread = newWorkerThread(workers.CompressionWorker, item, 'compress',
-            self.compressTypeCombo.currentText(),
-            workerConnect={
-                'status_update': self.statusBar.showMessage,
-                'finished': lambda: self.statusBar.showMessage('Compression finished', 4000)
-            },
-            start=True)
-        self.compressionThreads.append((worker, thread))
-
-    def decompressSelected(self):
-        for item in self.listbox.selectedPaths():
-            if not llspy.util.find_filepattern(item, '*.tar*'):
-                self.statusBar.showMessage(
-                    'No .tar file found in ' + shortname(item), 4000)
-                continue
-
-            worker, thread = newWorkerThread(workers.CompressionWorker, item, 'decompress',
-                self.compressTypeCombo.currentText(),
-                workerConnect={
-                    'status_update': self.statusBar.showMessage,
-                    'finished': lambda: self.statusBar.showMessage('Decompression finished', 4000)
-                },
-                start=True)
-            self.compressionThreads.append((worker, thread))
-
-    def concatenateSelected(self):
-        selectedPaths = self.listbox.selectedPaths()
-        if len(selectedPaths) > 1:
-            llspy.llsdir.concatenate_folders(selectedPaths)
-            [self.listbox.removePath(p) for p in selectedPaths]
-            [self.listbox.addPath(p) for p in selectedPaths]
-
-    def renameSelected(self):
-        for item in self.listbox.selectedPaths():
-            llspy.llsdir.rename_iters(item)
-            self.listbox.removePath(item)
-            [self.listbox.addPath(osp.join(item, p)) for p in os.listdir(item)]
-
-    def toggleOptOut(self, value):
-        err._OPTOUT = True if value else False
-
-
-    def checkBundled(self, value):
-        if value:
-            try:
-                self.setBinaryPath(llspy.cudabinwrapper.get_bundled_binary())
-            except llspy.cudabinwrapper.CUDAbinException:
-                raise err.MissingBinaryError('Could not load bundled cudaDeconv.  Check that it is installed.  read docs')
-        else:
-            self.setBinaryPath(self.cudaDeconvPathLineEdit.text())
-
-    def setBinaryPath(self, path):
-        workers._CUDABIN = path
-        logger.info("Using cudaDeconv binary: {}".format(workers._CUDABIN))
-
-    @QtCore.pyqtSlot()
-    def setCudaDeconvPath(self, path=None):
-        if not path:
-            path = QtW.QFileDialog.getOpenFileName(self,
-                    'Choose cudaDeconv Binary', '/usr/local/bin/')[0]
-        if path:
-            if llspy.cudabinwrapper.is_cudaDeconv(path):
-                self.cudaDeconvPathLineEdit.setText(path)
-                if self.useBundledBinariesCheckBox.isChecked():
-                    self.setBinaryPath(self.cudaDeconvPathLineEdit.text())
-            else:
-                QtW.QMessageBox.critical(self, 'Invalid File',
-                    "That file does not appear to be a valid cudaDeconv exectuable",
-                    QtW.QMessageBox.Ok)
-
-    @QtCore.pyqtSlot()
-    def setOTFdirPath(self, path=None):
-        if not path:
-            path = QtW.QFileDialog.getExistingDirectory(self,
-                    'Choose OTF Directory', os.path.expanduser('~'), QtW.QFileDialog.ShowDirsOnly)
-        if path:
-            if llspy.otf.dir_has_otfs(path):
-                self.otfFolderLineEdit.setText(path)
-            else:
-                QtW.QMessageBox.warning(self, 'Invalid OTF Directory',
-                    "That folder does not appear to contain any OTF or PSF tif files",
-                    QtW.QMessageBox.Ok)
-
-    @QtCore.pyqtSlot()
-    def setCamParamPath(self, path=None):
-        if not path:
-            path = QtW.QFileDialog.getOpenFileName(self,
-                    'Choose camera parameters tiff',  os.path.expanduser('~'),
-                    "Image Files (*.tif *.tiff)")[0]
-        if path:
-            if llspy.camera.seemsValidCamParams(path):
-                self.camParamTiffLineEdit.setText(path)
-            else:
-                QtW.QMessageBox.critical(self, 'Invalid File',
-                    'That file does not appear to be a valid camera parameters tiff.  '
-                    'It must have >= 3 planes.  See llspy.readthedocs.io for details.',
-                    QtW.QMessageBox.Ok)
-
-    @QtCore.pyqtSlot(str, str, str, str)
-    def show_error_window(self, errMsg, title=None, info=None, detail=None):
-        self.msgBox = QtW.QMessageBox()
-        if title is None or title is '':
-            title = "LLSpy Error"
-        self.msgBox.setWindowTitle(title)
-
-        # self.msgBox.setTextFormat(QtCore.Qt.RichText)
-        self.msgBox.setIcon(QtW.QMessageBox.Warning)
-        self.msgBox.setText(errMsg)
-        if info is not None and info is not '':
-            self.msgBox.setInformativeText(info+'\n')
-        if detail is not None and detail is not '':
-            self.msgBox.setDetailedText(detail)
-        self.msgBox.exec_()
-
-    def showAboutWindow(self):
-        import datetime
-        now = datetime.datetime.now()
-        QtW.QMessageBox.about(self, 'LLSpy',
-            """LLSpy v.{}\n
-Copyright ©  {}, President and Fellows of Harvard College.  All rights reserved.\n\n
-Developed by Talley Lambert\n\n
-The cudaDeconv deconvolution program is owned and licensed by HHMI, Janelia Research Campus.  Please contact innovation@janlia.hhmi.org for access.""".format(llspy.__version__, now.year))
-
-    def showHelpWindow(self):
-        QtW.QMessageBox.about(self, 'LLSpy', 'Please see documentation at llspy.readthedocs.io')
-
-    def closeEvent(self, event):
-        ''' triggered when close button is clicked on main window '''
-        if self.listbox.rowCount() and self.confirmOnQuitCheckBox.isChecked():
-            box = QtW.QMessageBox()
-            box.setWindowTitle('Unprocessed items!')
-            box.setText("You have unprocessed items.  Are you sure you want to quit?")
-            box.setIcon(QtW.QMessageBox.Warning)
-            box.addButton(QtW.QMessageBox.Yes)
-            box.addButton(QtW.QMessageBox.No)
-            box.setDefaultButton(QtW.QMessageBox.Yes)
-            pref = QtW.QCheckBox("Always quit without confirmation")
-            box.setCheckBox(pref)
-
-            pref.stateChanged.connect(lambda value:
-                self.confirmOnQuitCheckBox.setChecked(False) if value else
-                self.confirmOnQuitCheckBox.setChecked(True))
-
-            reply = box.exec_()
-            # reply = box.question(self, 'Unprocessed items!',
-            #     "You have unprocessed items.  Are you sure you want to quit?",
-            #     QtW.QMessageBox.Yes | QtW.QMessageBox.No,
-            #     QtW.QMessageBox.Yes)
-            if reply != QtW.QMessageBox.Yes:
-                event.ignore()
-                return
-
-        # if currently processing, need to shut down threads...
-        if self.inProcess:
-            self.abort_workers()
-            self.sig_processing_done.connect(self.quitProgram)
-        else:
-            self.quitProgram()
-
-    def quitProgram(self):
-        guisave(self, sessionSettings)
-        sessionSettings.setValue('cleanExit', True)
-        sessionSettings.sync()
-        QtW.QApplication.quit()
-
-
-if __name__ == "__main__":
-    print("main function moved to llspy.bin.llspy_gui")
->>>>>>> c51bf466
+    print("main function moved to llspy.bin.llspy_gui")